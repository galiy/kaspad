// Copyright (c) 2013-2017 The btcsuite developers
// Use of this source code is governed by an ISC
// license that can be found in the LICENSE file.

package netsync

import (
	"fmt"
	"net"
	"sync"
	"sync/atomic"
	"time"

	"github.com/kaspanet/kaspad/blockdag"
	"github.com/kaspanet/kaspad/dagconfig"
	"github.com/kaspanet/kaspad/mempool"
	peerpkg "github.com/kaspanet/kaspad/peer"
	"github.com/kaspanet/kaspad/util"
	"github.com/kaspanet/kaspad/util/daghash"
	"github.com/kaspanet/kaspad/wire"
	"github.com/pkg/errors"
)

const (
	// maxRejectedTxns is the maximum number of rejected transactions
	// hashes to store in memory.
	maxRejectedTxns = 1000

	// maxRequestedBlocks is the maximum number of requested block
	// hashes to store in memory.
	maxRequestedBlocks = wire.MaxInvPerMsg

	// maxRequestedTxns is the maximum number of requested transactions
	// hashes to store in memory.
	maxRequestedTxns = wire.MaxInvPerMsg

	minGetSelectedTipInterval = time.Minute

	minDAGTimeDelay = time.Minute
)

// newPeerMsg signifies a newly connected peer to the block handler.
type newPeerMsg struct {
	peer *peerpkg.Peer
}

// blockMsg packages a kaspa block message and the peer it came from together
// so the block handler has access to that information.
type blockMsg struct {
	block          *util.Block
	peer           *peerpkg.Peer
	isDelayedBlock bool
	reply          chan struct{}
}

// invMsg packages a kaspa inv message and the peer it came from together
// so the block handler has access to that information.
type invMsg struct {
	inv  *wire.MsgInv
	peer *peerpkg.Peer
}

// donePeerMsg signifies a newly disconnected peer to the block handler.
type donePeerMsg struct {
	peer *peerpkg.Peer
}

// removeFromSyncCandidatesMsg signifies to remove the given peer
// from the sync candidates.
type removeFromSyncCandidatesMsg struct {
	peer *peerpkg.Peer
}

// txMsg packages a kaspa tx message and the peer it came from together
// so the block handler has access to that information.
type txMsg struct {
	tx    *util.Tx
	peer  *peerpkg.Peer
	reply chan struct{}
}

// getSyncPeerMsg is a message type to be sent across the message channel for
// retrieving the current sync peer.
type getSyncPeerMsg struct {
	reply chan int32
}

// processBlockResponse is a response sent to the reply channel of a
// processBlockMsg.
type processBlockResponse struct {
	isOrphan bool
	err      error
}

// processBlockMsg is a message type to be sent across the message channel
// for requested a block is processed. Note this call differs from blockMsg
// above in that blockMsg is intended for blocks that came from peers and have
// extra handling whereas this message essentially is just a concurrent safe
// way to call ProcessBlock on the internal block DAG instance.
type processBlockMsg struct {
	block *util.Block
	flags blockdag.BehaviorFlags
	reply chan processBlockResponse
}

// isSyncedMsg is a message type to be sent across the message channel for
// requesting whether or not the sync manager believes it is synced with the
// currently connected peers.
type isSyncedMsg struct {
	reply chan bool
}

// pauseMsg is a message type to be sent across the message channel for
// pausing the sync manager. This effectively provides the caller with
// exclusive access over the manager until a receive is performed on the
// unpause channel.
type pauseMsg struct {
	unpause <-chan struct{}
}

type selectedTipMsg struct {
	selectedTipHash *daghash.Hash
	peer            *peerpkg.Peer
	reply           chan struct{}
}

type requestQueueAndSet struct {
	queue []*wire.InvVect
	set   map[daghash.Hash]struct{}
}

// peerSyncState stores additional information that the SyncManager tracks
// about a peer.
type peerSyncState struct {
	syncCandidate             bool
	lastSelectedTipRequest    time.Time
	peerShouldSendSelectedTip bool
	requestQueueMtx           sync.Mutex
	requestQueues             map[wire.InvType]*requestQueueAndSet
	requestedTxns             map[daghash.TxID]struct{}
	requestedBlocks           map[daghash.Hash]struct{}
}

// SyncManager is used to communicate block related messages with peers. The
// SyncManager is started as by executing Start() in a goroutine. Once started,
// it selects peers to sync from and starts the initial block download. Once the
// DAG is in sync, the SyncManager handles incoming block and header
// notifications and relays announcements of new blocks to peers.
type SyncManager struct {
	peerNotifier   PeerNotifier
	started        int32
	shutdown       int32
	dag            *blockdag.BlockDAG
	txMemPool      *mempool.TxPool
	dagParams      *dagconfig.Params
	progressLogger *blockProgressLogger
	msgChan        chan interface{}
	wg             sync.WaitGroup
	quit           chan struct{}
	syncPeerLock   sync.Mutex
	isSyncing      bool

	// These fields should only be accessed from the messageHandler thread
	rejectedTxns    map[daghash.TxID]struct{}
	requestedTxns   map[daghash.TxID]struct{}
	requestedBlocks map[daghash.Hash]struct{}
	syncPeer        *peerpkg.Peer
	peerStates      map[*peerpkg.Peer]*peerSyncState
}

// startSync will choose the sync peer among the available candidate peers to
// download/sync the blockDAG from. When syncing is already running, it
// simply returns. It also examines the candidates for any which are no longer
// candidates and removes them as needed.
//
// This function MUST be called with the sync peer lock held.
func (sm *SyncManager) startSync() {
	// Return now if we're already syncing.
	if sm.syncPeer != nil {
		return
	}

	var syncPeer *peerpkg.Peer
	for peer, state := range sm.peerStates {
		if !state.syncCandidate {
			continue
		}

		if !peer.IsSelectedTipKnown() {
			continue
		}

		// TODO(davec): Use a better algorithm to choose the sync peer.
		// For now, just pick the first available candidate.
		syncPeer = peer
		break
	}

	// Start syncing from the sync peer if one was selected.
	if syncPeer != nil {
		// Clear the requestedBlocks if the sync peer changes, otherwise
		// we may ignore blocks we need that the last sync peer failed
		// to send.
		sm.requestedBlocks = make(map[daghash.Hash]struct{})

		log.Infof("Syncing to block %s from peer %s",
			syncPeer.SelectedTipHash(), syncPeer.Addr())

		syncPeer.PushGetBlockLocatorMsg(syncPeer.SelectedTipHash(), sm.dagParams.GenesisHash)
		sm.isSyncing = true
		sm.syncPeer = syncPeer
		return
	}

	pendingForSelectedTips := false

	if sm.shouldQueryPeerSelectedTips() {
		sm.isSyncing = true
		hasSyncCandidates := false
		for peer, state := range sm.peerStates {
			if state.peerShouldSendSelectedTip {
				pendingForSelectedTips = true
				continue
			}
			if !state.syncCandidate {
				continue
			}
			hasSyncCandidates = true

			if time.Since(state.lastSelectedTipRequest) < minGetSelectedTipInterval {
				continue
			}

			sm.queueMsgGetSelectedTip(peer, state)
			pendingForSelectedTips = true
		}
		if !hasSyncCandidates {
			log.Warnf("No sync peer candidates available")
		}
	}

	if !pendingForSelectedTips {
		sm.isSyncing = false
	}
}

func (sm *SyncManager) shouldQueryPeerSelectedTips() bool {
	return sm.dag.Now().Sub(sm.dag.CalcPastMedianTime()) > minDAGTimeDelay
}

func (sm *SyncManager) queueMsgGetSelectedTip(peer *peerpkg.Peer, state *peerSyncState) {
	state.lastSelectedTipRequest = time.Now()
	state.peerShouldSendSelectedTip = true
	peer.QueueMessage(wire.NewMsgGetSelectedTip(), nil)
}

// isSyncCandidate returns whether or not the peer is a candidate to consider
// syncing from.
func (sm *SyncManager) isSyncCandidate(peer *peerpkg.Peer) bool {
	// Typically a peer is not a candidate for sync if it's not a full node,
	// however regression test is special in that the regression tool is
	// not a full node and still needs to be considered a sync candidate.
	if sm.dagParams == &dagconfig.RegressionNetParams {
		// The peer is not a candidate if it's not coming from localhost
		// or the hostname can't be determined for some reason.
		host, _, err := net.SplitHostPort(peer.Addr())
		if err != nil {
			return false
		}

		if host != "127.0.0.1" && host != "localhost" {
			return false
		}
	} else {
		// The peer is not a candidate for sync if it's not a full
		// node.
		nodeServices := peer.Services()
		if nodeServices&wire.SFNodeNetwork != wire.SFNodeNetwork {
			return false
		}
	}

	// Candidate if all checks passed.
	return true
}

// handleNewPeerMsg deals with new peers that have signalled they may
// be considered as a sync peer (they have already successfully negotiated). It
// also starts syncing if needed. It is invoked from the syncHandler goroutine.
func (sm *SyncManager) handleNewPeerMsg(peer *peerpkg.Peer) {
	// Ignore if in the process of shutting down.
	if atomic.LoadInt32(&sm.shutdown) != 0 {
		return
	}

	log.Infof("New valid peer %s (%s)", peer, peer.UserAgent())

	// Initialize the peer state
	isSyncCandidate := sm.isSyncCandidate(peer)
	requestQueues := make(map[wire.InvType]*requestQueueAndSet)
	requestQueueInvTypes := []wire.InvType{wire.InvTypeTx, wire.InvTypeBlock, wire.InvTypeSyncBlock}
	for _, invType := range requestQueueInvTypes {
		requestQueues[invType] = &requestQueueAndSet{
			set: make(map[daghash.Hash]struct{}),
		}
	}
	sm.peerStates[peer] = &peerSyncState{
		syncCandidate:   isSyncCandidate,
		requestedTxns:   make(map[daghash.TxID]struct{}),
		requestedBlocks: make(map[daghash.Hash]struct{}),
		requestQueues:   requestQueues,
	}

	// Start syncing by choosing the best candidate if needed.
	if isSyncCandidate {
		sm.restartSyncIfNeeded()
	}
}

// handleDonePeerMsg deals with peers that have signalled they are done. It
// removes the peer as a candidate for syncing and in the case where it was
// the current sync peer, attempts to select a new best peer to sync from. It
// is invoked from the syncHandler goroutine.
func (sm *SyncManager) handleDonePeerMsg(peer *peerpkg.Peer) {
	state, exists := sm.peerStates[peer]
	if !exists {
		log.Warnf("Received done peer message for unknown peer %s", peer)
		return
	}

	// Remove the peer from the list of candidate peers.
	delete(sm.peerStates, peer)

	log.Infof("Lost peer %s", peer)

	// Remove requested transactions from the global map so that they will
	// be fetched from elsewhere next time we get an inv.
	for txHash := range state.requestedTxns {
		delete(sm.requestedTxns, txHash)
	}

	// Remove requested blocks from the global map so that they will be
	// fetched from elsewhere next time we get an inv.
	// TODO: we could possibly here check which peers have these blocks
	// and request them now to speed things up a little.
	for blockHash := range state.requestedBlocks {
		delete(sm.requestedBlocks, blockHash)
	}

	sm.stopSyncFromPeer(peer)
}

func (sm *SyncManager) stopSyncFromPeer(peer *peerpkg.Peer) {
	// Attempt to find a new peer to sync from if the quitting peer is the
	// sync peer.
	if sm.syncPeer == peer {
		sm.syncPeer = nil
		sm.restartSyncIfNeeded()
	}
}

func (sm *SyncManager) handleRemoveFromSyncCandidatesMsg(peer *peerpkg.Peer) {
	sm.peerStates[peer].syncCandidate = false
	sm.stopSyncFromPeer(peer)
}

// handleTxMsg handles transaction messages from all peers.
func (sm *SyncManager) handleTxMsg(tmsg *txMsg) {
	peer := tmsg.peer
	state, exists := sm.peerStates[peer]
	if !exists {
		log.Warnf("Received tx message from unknown peer %s", peer)
		return
	}

	// If we didn't ask for this transaction then the peer is misbehaving.
	txID := tmsg.tx.ID()
	if _, exists = state.requestedTxns[*txID]; !exists {
		log.Warnf("Got unrequested transaction %s from %s -- "+
			"disconnecting", txID, peer.Addr())
		peer.Disconnect()
		return
	}

	// Ignore transactions that we have already rejected. Do not
	// send a reject message here because if the transaction was already
	// rejected, the transaction was unsolicited.
	if _, exists = sm.rejectedTxns[*txID]; exists {
		log.Debugf("Ignoring unsolicited previously rejected "+
			"transaction %s from %s", txID, peer)
		return
	}

	// Process the transaction to include validation, insertion in the
	// memory pool, orphan handling, etc.
	acceptedTxs, err := sm.txMemPool.ProcessTransaction(tmsg.tx,
		true, mempool.Tag(peer.ID()))

	// Remove transaction from request maps. Either the mempool/DAG
	// already knows about it and as such we shouldn't have any more
	// instances of trying to fetch it, or we failed to insert and thus
	// we'll retry next time we get an inv.
	delete(state.requestedTxns, *txID)
	delete(sm.requestedTxns, *txID)

	if err != nil {
		// Do not request this transaction again until a new block
		// has been processed.
		sm.rejectedTxns[*txID] = struct{}{}
		sm.limitTxIDMap(sm.rejectedTxns, maxRejectedTxns)

		// When the error is a rule error, it means the transaction was
		// simply rejected as opposed to something actually going wrong,
		// so log it as such. Otherwise, something really did go wrong,
		// so log it as an actual error.
		if errors.As(err, &mempool.RuleError{}) {
			log.Debugf("Rejected transaction %s from %s: %s",
				txID, peer, err)
		} else {
			log.Errorf("Failed to process transaction %s: %s",
				txID, err)
		}

		// Convert the error into an appropriate reject message and
		// send it.
		code, reason := mempool.ErrToRejectErr(err)
		peer.PushRejectMsg(wire.CmdTx, code, reason, (*daghash.Hash)(txID), false)
		return
	}

	sm.peerNotifier.AnnounceNewTransactions(acceptedTxs)
}

<<<<<<< HEAD
// synced returns true if we believe we are synced with our peers, false if we
// still have blocks to check
//
// We consider ourselves synced iff both of the following are true:
// 1. there's no syncPeer, a.k.a. all connected peers are at the same tip
// 2. the DAG considers itself synced - to prevent attacks where a peer sends an
//    unknown tip but never lets us sync to it.
func (sm *SyncManager) synced() bool {
	return sm.syncPeer == nil && sm.dag.IsSynced()
}

=======
>>>>>>> 222477b3
// restartSyncIfNeeded finds a new sync candidate if we're not expecting any
// blocks from the current one.
func (sm *SyncManager) restartSyncIfNeeded() {
	sm.syncPeerLock.Lock()
	defer sm.syncPeerLock.Unlock()

	if !sm.shouldReplaceSyncPeer() {
		return
	}

	sm.syncPeer = nil
	sm.startSync()
}

func (sm *SyncManager) shouldReplaceSyncPeer() bool {
	if sm.syncPeer == nil {
		return true
	}

	syncPeerState, exists := sm.peerStates[sm.syncPeer]
	if !exists {
		panic(errors.Errorf("no peer state for sync peer %s", sm.syncPeer))
	}

	syncPeerState.requestQueueMtx.Lock()
	defer syncPeerState.requestQueueMtx.Unlock()
	return len(syncPeerState.requestedBlocks) == 0 &&
		len(syncPeerState.requestQueues[wire.InvTypeSyncBlock].queue) == 0 &&
		!sm.syncPeer.WasBlockLocatorRequested()
}

// handleBlockMsg handles block messages from all peers.
func (sm *SyncManager) handleBlockMsg(bmsg *blockMsg) {
	peer := bmsg.peer
	state, exists := sm.peerStates[peer]
	if !exists {
		log.Warnf("Received block message from unknown peer %s", peer)
		return
	}

	// If we didn't ask for this block then the peer is misbehaving.
	blockHash := bmsg.block.Hash()
	if _, exists = state.requestedBlocks[*blockHash]; !exists {
		// The regression test intentionally sends some blocks twice
		// to test duplicate block insertion fails. Don't disconnect
		// the peer or ignore the block when we're in regression test
		// mode in this case so the DAG code is actually fed the
		// duplicate blocks.
		if sm.dagParams != &dagconfig.RegressionNetParams {
			log.Warnf("Got unrequested block %s from %s -- "+
				"disconnecting", blockHash, peer.Addr())
			peer.Disconnect()
			return
		}
	}

	behaviorFlags := blockdag.BFNone
	if bmsg.isDelayedBlock {
		behaviorFlags |= blockdag.BFAfterDelay
	}
	if bmsg.peer == sm.syncPeer {
		behaviorFlags |= blockdag.BFIsSync
	}

	// Process the block to include validation, orphan handling, etc.
	isOrphan, isDelayed, err := sm.dag.ProcessBlock(bmsg.block, behaviorFlags)

	// Remove block from request maps. Either DAG knows about it and
	// so we shouldn't have any more instances of trying to fetch it, or
	// the insertion fails and thus we'll retry next time we get an inv.
	delete(state.requestedBlocks, *blockHash)
	delete(sm.requestedBlocks, *blockHash)

	sm.restartSyncIfNeeded()

	if err != nil {
		// When the error is a rule error, it means the block was simply
		// rejected as opposed to something actually going wrong, so log
		// it as such. Otherwise, something really did go wrong, so log
		// it as an actual error.
		if !errors.As(err, &blockdag.RuleError{}) {
			panic(errors.Wrapf(err, "Failed to process block %s",
				blockHash))
		}
		log.Infof("Rejected block %s from %s: %s", blockHash,
			peer, err)

		// Convert the error into an appropriate reject message and
		// send it.
		code, reason := mempool.ErrToRejectErr(err)
		peer.PushRejectMsg(wire.CmdBlock, code, reason, blockHash, false)

		// Disconnect from the misbehaving peer.
		peer.Disconnect()
		return
	}

	if isDelayed {
		return
	}

	if isOrphan {
		// If we received an orphan block from the sync peer, it is
		// misbehaving and must be disconnected from.
		if peer == sm.syncPeer {
			log.Errorf("Received an orphan block %s from sync peer %s. Disconnecting...",
				blockHash, peer)
			peer.Disconnect()
			return
		}

		// Request the parents for the orphan block from the peer that sent it.
		missingAncestors, err := sm.dag.GetOrphanMissingAncestorHashes(blockHash)
		if err != nil {
			log.Errorf("Failed to find missing ancestors for block %s: %s",
				blockHash, err)
			return
		}
		sm.addBlocksToRequestQueue(state, missingAncestors, false)
	} else {
		// When the block is not an orphan, log information about it and
		// update the DAG state.
		blockBlueScore, err := sm.dag.BlueScoreByBlockHash(blockHash)
		if err != nil {
			log.Errorf("Failed to get blue score for block %s: %s", blockHash, err)
		}
		sm.progressLogger.LogBlockBlueScore(bmsg.block, blockBlueScore)

		// Clear the rejected transactions.
		sm.rejectedTxns = make(map[daghash.TxID]struct{})
	}

	// We don't want to flood our sync peer with getdata messages, so
	// instead of asking it immediately about missing ancestors, we first
	// wait until it finishes to send us all of the requested blocks.
	if (isOrphan && peer != sm.syncPeer) || (peer == sm.syncPeer && len(state.requestedBlocks) == 0) {
		err := sm.sendInvsFromRequestQueue(peer, state)
		if err != nil {
			log.Errorf("Failed to send invs from queue: %s", err)
			return
		}
	}
}

func (sm *SyncManager) addBlocksToRequestQueue(state *peerSyncState, hashes []*daghash.Hash, isRelayedInv bool) {
	state.requestQueueMtx.Lock()
	defer state.requestQueueMtx.Unlock()
	for _, hash := range hashes {
		if _, exists := sm.requestedBlocks[*hash]; !exists {
			invType := wire.InvTypeSyncBlock
			if isRelayedInv {
				invType = wire.InvTypeBlock
			}
			iv := wire.NewInvVect(invType, hash)
			state.addInvToRequestQueueNoLock(iv)
		}
	}
}

func (state *peerSyncState) addInvToRequestQueueNoLock(iv *wire.InvVect) {
	requestQueue, ok := state.requestQueues[iv.Type]
	if !ok {
		panic(errors.Errorf("got unsupported inventory type %s", iv.Type))
	}
	if _, exists := requestQueue.set[*iv.Hash]; !exists {
		requestQueue.set[*iv.Hash] = struct{}{}
		requestQueue.queue = append(requestQueue.queue, iv)
	}
}

func (state *peerSyncState) addInvToRequestQueue(iv *wire.InvVect) {
	state.requestQueueMtx.Lock()
	defer state.requestQueueMtx.Unlock()
	state.addInvToRequestQueueNoLock(iv)
}

// haveInventory returns whether or not the inventory represented by the passed
// inventory vector is known. This includes checking all of the various places
// inventory can be when it is in different states such as blocks that are part
// of the DAG, in the orphan pool, and transactions that are in the memory pool
// (either the main pool or orphan pool).
func (sm *SyncManager) haveInventory(invVect *wire.InvVect) (bool, error) {
	switch invVect.Type {
	case wire.InvTypeSyncBlock:
		fallthrough
	case wire.InvTypeBlock:
		// Ask DAG if the block is known to it in any form (in DAG or as an orphan).
		return sm.dag.IsKnownBlock(invVect.Hash), nil

	case wire.InvTypeTx:
		// Ask the transaction memory pool if the transaction is known
		// to it in any form (main pool or orphan).
		if sm.txMemPool.HaveTransaction((*daghash.TxID)(invVect.Hash)) {
			return true, nil
		}

		// Check if the transaction exists from the point of view of the
		// DAG's virtual block. Note that this is only a best effort
		// since it is expensive to check existence of every output and
		// the only purpose of this check is to avoid downloading
		// already known transactions. Only the first two outputs are
		// checked because the vast majority of transactions consist of
		// two outputs where one is some form of "pay-to-somebody-else"
		// and the other is a change output.
		prevOut := wire.Outpoint{TxID: daghash.TxID(*invVect.Hash)}
		for i := uint32(0); i < 2; i++ {
			prevOut.Index = i
			entry, ok := sm.dag.GetUTXOEntry(prevOut)
			if !ok {
				return false, nil
			}
			if entry != nil {
				return true, nil
			}
		}

		return false, nil
	}

	// The requested inventory is is an unsupported type, so just claim
	// it is known to avoid requesting it.
	return true, nil
}

// handleInvMsg handles inv messages from all peers.
// We examine the inventory advertised by the remote peer and act accordingly.
func (sm *SyncManager) handleInvMsg(imsg *invMsg) {
	peer := imsg.peer
	state, exists := sm.peerStates[peer]
	if !exists {
		log.Warnf("Received inv message from unknown peer %s", peer)
		return
	}

	// Attempt to find the final block in the inventory list. There may
	// not be one.
	lastBlock := -1
	invVects := imsg.inv.InvList
	for i := len(invVects) - 1; i >= 0; i-- {
		if invVects[i].IsBlockOrSyncBlock() {
			lastBlock = i
			break
		}
	}

	haveUnknownInvBlock := false

	// Request the advertised inventory if we don't already have it. Also,
	// request parent blocks of orphans if we receive one we already have.
	// Finally, attempt to detect potential stalls due to big orphan DAGs
	// we already have and request more blocks to prevent them.
	for i, iv := range invVects {
		// Ignore unsupported inventory types.
		switch iv.Type {
		case wire.InvTypeBlock:
		case wire.InvTypeSyncBlock:
		case wire.InvTypeTx:
		default:
			continue
		}

		// Add the inventory to the cache of known inventory
		// for the peer.
		peer.AddKnownInventory(iv)

		// Request the inventory if we don't already have it.
		haveInv, err := sm.haveInventory(iv)
		if err != nil {
			log.Warnf("Unexpected failure when checking for "+
				"existing inventory during inv message "+
				"processing: %s", err)
			continue
		}
		if !haveInv {
			if iv.Type == wire.InvTypeTx {
				// Skip the transaction if it has already been rejected.
				if _, exists := sm.rejectedTxns[daghash.TxID(*iv.Hash)]; exists {
					continue
				}

				// Skip the transaction if it had previously been requested.
				if _, exists := state.requestedTxns[daghash.TxID(*iv.Hash)]; exists {
					continue
				}
			}

			if iv.Type == wire.InvTypeBlock {
				haveUnknownInvBlock = true
			}

			// Add it to the request queue.
			state.addInvToRequestQueue(iv)
			continue
		}

		if iv.IsBlockOrSyncBlock() {
			// The block is an orphan block that we already have.
			// When the existing orphan was processed, it requested
			// the missing parent blocks. When this scenario
			// happens, it means there were more blocks missing
			// than are allowed into a single inventory message. As
			// a result, once this peer requested the final
			// advertised block, the remote peer noticed and is now
			// resending the orphan block as an available block
			// to signal there are more missing blocks that need to
			// be requested.
			if sm.dag.IsKnownOrphan(iv.Hash) {
				missingAncestors, err := sm.dag.GetOrphanMissingAncestorHashes(iv.Hash)
				if err != nil {
					log.Errorf("Failed to find missing ancestors for block %s: %s",
						iv.Hash, err)
					return
				}
				sm.addBlocksToRequestQueue(state, missingAncestors, iv.Type != wire.InvTypeSyncBlock)
				continue
			}

			// We already have the final block advertised by this
			// inventory message, so force a request for more. This
			// should only happen if our DAG and the peer's DAG have
			// diverged long time ago.
			if i == lastBlock && peer == sm.syncPeer {
				// Request blocks after the first block's ancestor that exists
				// in the selected path chain, one up to the
				// final one the remote peer knows about.
				peer.PushGetBlockLocatorMsg(iv.Hash, sm.dagParams.GenesisHash)
			}
		}
	}

	err := sm.sendInvsFromRequestQueue(peer, state)
	if err != nil {
		log.Errorf("Failed to send invs from queue: %s", err)
	}

<<<<<<< HEAD
	if haveUnknownInvBlock && !sm.synced() {
=======
	if haveUnknownInvBlock && !sm.isSyncing {
>>>>>>> 222477b3
		// If one of the inv messages is an unknown block
		// it is an indication that one of our peers has more
		// up-to-date data than us.
		sm.restartSyncIfNeeded()
	}
}

func (sm *SyncManager) addInvsToGetDataMessageFromQueue(gdmsg *wire.MsgGetData, state *peerSyncState, invType wire.InvType, maxInvsToAdd int) error {
	requestQueue, ok := state.requestQueues[invType]
	if !ok {
		panic(errors.Errorf("got unsupported inventory type %s", invType))
	}
	queue := requestQueue.queue
	var invsNum int
	leftSpaceInGdmsg := wire.MaxInvPerGetDataMsg - len(gdmsg.InvList)
	if len(queue) > leftSpaceInGdmsg {
		invsNum = leftSpaceInGdmsg
	} else {
		invsNum = len(queue)
	}
	if invsNum > maxInvsToAdd {
		invsNum = maxInvsToAdd
	}
	invsToAdd := make([]*wire.InvVect, 0, invsNum)
	for len(queue) != 0 && len(invsToAdd) < invsNum {
		var iv *wire.InvVect
		iv, queue = queue[0], queue[1:]

		exists, err := sm.haveInventory(iv)
		if err != nil {
			return err
		}
		if !exists {
			invsToAdd = append(invsToAdd, iv)
		}
	}

	addBlockInv := func(iv *wire.InvVect) {
		// Request the block if there is not already a pending
		// request.
		if _, exists := sm.requestedBlocks[*iv.Hash]; !exists {
			sm.requestedBlocks[*iv.Hash] = struct{}{}
			sm.limitHashMap(sm.requestedBlocks, maxRequestedBlocks)
			state.requestedBlocks[*iv.Hash] = struct{}{}

			gdmsg.AddInvVect(iv)
		}
	}
	for _, iv := range invsToAdd {
		delete(requestQueue.set, *iv.Hash)
		switch invType {
		case wire.InvTypeSyncBlock:
			addBlockInv(iv)
		case wire.InvTypeBlock:
			addBlockInv(iv)

		case wire.InvTypeTx:
			// Request the transaction if there is not already a
			// pending request.
			if _, exists := sm.requestedTxns[daghash.TxID(*iv.Hash)]; !exists {
				sm.requestedTxns[daghash.TxID(*iv.Hash)] = struct{}{}
				sm.limitTxIDMap(sm.requestedTxns, maxRequestedTxns)
				state.requestedTxns[daghash.TxID(*iv.Hash)] = struct{}{}

				gdmsg.AddInvVect(iv)
			}
		}

		if len(queue) >= wire.MaxInvPerGetDataMsg {
			break
		}
	}
	requestQueue.queue = queue
	return nil
}

func (sm *SyncManager) sendInvsFromRequestQueue(peer *peerpkg.Peer, state *peerSyncState) error {
	state.requestQueueMtx.Lock()
	defer state.requestQueueMtx.Unlock()
	gdmsg := wire.NewMsgGetData()
	err := sm.addInvsToGetDataMessageFromQueue(gdmsg, state, wire.InvTypeSyncBlock, wire.MaxSyncBlockInvPerGetDataMsg)
	if err != nil {
		return err
	}
	if !sm.isSyncing || sm.isSynced() {
		err := sm.addInvsToGetDataMessageFromQueue(gdmsg, state, wire.InvTypeBlock, wire.MaxInvPerGetDataMsg)
		if err != nil {
			return err
		}

		err = sm.addInvsToGetDataMessageFromQueue(gdmsg, state, wire.InvTypeTx, wire.MaxInvPerGetDataMsg)
		if err != nil {
			return err
		}
	}
	if len(gdmsg.InvList) > 0 {
		peer.QueueMessage(gdmsg, nil)
	}
	return nil
}

// limitTxIDMap is a helper function for maps that require a maximum limit by
// evicting a random transaction if adding a new value would cause it to
// overflow the maximum allowed.
func (sm *SyncManager) limitTxIDMap(m map[daghash.TxID]struct{}, limit int) {
	if len(m)+1 > limit {
		// Remove a random entry from the map. For most compilers, Go's
		// range statement iterates starting at a random item although
		// that is not 100% guaranteed by the spec. The iteration order
		// is not important here because an adversary would have to be
		// able to pull off preimage attacks on the hashing function in
		// order to target eviction of specific entries anyways.
		for txID := range m {
			delete(m, txID)
			return
		}
	}
}

// limitHashMap is a helper function for maps that require a maximum limit by
// evicting a random item if adding a new value would cause it to
// overflow the maximum allowed.
func (sm *SyncManager) limitHashMap(m map[daghash.Hash]struct{}, limit int) {
	if len(m)+1 > limit {
		// Remove a random entry from the map. For most compilers, Go's
		// range statement iterates starting at a random item although
		// that is not 100% guaranteed by the spec. The iteration order
		// is not important here because an adversary would have to be
		// able to pull off preimage attacks on the hashing function in
		// order to target eviction of specific entries anyways.
		for hash := range m {
			delete(m, hash)
			return
		}
	}
}

func (sm *SyncManager) handleProcessBlockMsg(msg processBlockMsg) (isOrphan bool, err error) {
	isOrphan, isDelayed, err := sm.dag.ProcessBlock(
		msg.block, msg.flags|blockdag.BFDisallowDelay)
	if err != nil {
		return false, err
	}
	if isDelayed {
		return false, errors.New("Cannot process blocks from RPC beyond the allowed time offset")
	}

	return isOrphan, nil
}

func (sm *SyncManager) handleSelectedTipMsg(msg *selectedTipMsg) {
	peer := msg.peer
	selectedTipHash := msg.selectedTipHash
	state := sm.peerStates[peer]
	if !state.peerShouldSendSelectedTip {
		log.Warnf("Got unrequested selected tip message from %s -- "+
			"disconnecting", peer.Addr())
		peer.Disconnect()
	}
	state.peerShouldSendSelectedTip = false
	if selectedTipHash.IsEqual(peer.SelectedTipHash()) {
		return
	}
	peer.SetSelectedTipHash(selectedTipHash)
	sm.restartSyncIfNeeded()
}

// messageHandler is the main handler for the sync manager. It must be run as a
// goroutine. It processes block and inv messages in a separate goroutine
// from the peer handlers so the block (MsgBlock) messages are handled by a
// single thread without needing to lock memory data structures. This is
// important because the sync manager controls which blocks are needed and how
// the fetching should proceed.
func (sm *SyncManager) messageHandler() {
out:
	for {
		select {
		case m := <-sm.msgChan:
			switch msg := m.(type) {
			case *newPeerMsg:
				sm.handleNewPeerMsg(msg.peer)

			case *txMsg:
				sm.handleTxMsg(msg)
				msg.reply <- struct{}{}

			case *blockMsg:
				sm.handleBlockMsg(msg)
				msg.reply <- struct{}{}

			case *invMsg:
				sm.handleInvMsg(msg)

			case *donePeerMsg:
				sm.handleDonePeerMsg(msg.peer)

			case *removeFromSyncCandidatesMsg:
				sm.handleRemoveFromSyncCandidatesMsg(msg.peer)

			case getSyncPeerMsg:
				var peerID int32
				if sm.syncPeer != nil {
					peerID = sm.syncPeer.ID()
				}
				msg.reply <- peerID

			case processBlockMsg:
				isOrphan, err := sm.handleProcessBlockMsg(msg)
				msg.reply <- processBlockResponse{
					isOrphan: isOrphan,
					err:      err,
				}

			case isSyncedMsg:
				msg.reply <- sm.isSynced()

			case pauseMsg:
				// Wait until the sender unpauses the manager.
				<-msg.unpause

			case *selectedTipMsg:
				sm.handleSelectedTipMsg(msg)
				msg.reply <- struct{}{}

			default:
				log.Warnf("Invalid message type in block "+
					"handler: %T", msg)
			}

		case <-sm.quit:
			break out
		}
	}

	sm.wg.Done()
	log.Trace("Block handler done")
}

// handleBlockDAGNotification handles notifications from blockDAG. It does
// things such as request orphan block parents and relay accepted blocks to
// connected peers.
func (sm *SyncManager) handleBlockDAGNotification(notification *blockdag.Notification) {
	switch notification.Type {
	// A block has been accepted into the blockDAG. Relay it to other peers.
	case blockdag.NTBlockAdded:
		data, ok := notification.Data.(*blockdag.BlockAddedNotificationData)
		if !ok {
			log.Warnf("Block Added notification data is of wrong type.")
			break
		}
		block := data.Block

		// Update mempool
		ch := make(chan mempool.NewBlockMsg)
		spawn(func() {
			err := sm.txMemPool.HandleNewBlock(block, ch)
			close(ch)
			if err != nil {
				panic(fmt.Sprintf("HandleNewBlock failed to handle block %s", block.Hash()))
			}
		})

<<<<<<< HEAD
		// Relay if we are synced and the block was not just now unorphaned.
		// Otherwise peers that are synced should already know about it
		if sm.synced() && !data.WasUnorphaned {
=======
		// Relay if we are current and the block was not just now unorphaned.
		// Otherwise peers that are current should already know about it
		if sm.isSynced() && !data.WasUnorphaned {
>>>>>>> 222477b3
			iv := wire.NewInvVect(wire.InvTypeBlock, block.Hash())
			sm.peerNotifier.RelayInventory(iv, block.MsgBlock().Header)
		}

		for msg := range ch {
			sm.peerNotifier.TransactionConfirmed(msg.Tx)
			sm.peerNotifier.AnnounceNewTransactions(msg.AcceptedTxs)
		}
	}
}

// NewPeer informs the sync manager of a newly active peer.
func (sm *SyncManager) NewPeer(peer *peerpkg.Peer) {
	// Ignore if we are shutting down.
	if atomic.LoadInt32(&sm.shutdown) != 0 {
		return
	}
	sm.msgChan <- &newPeerMsg{peer: peer}
}

// QueueTx adds the passed transaction message and peer to the block handling
// queue. Responds to the done channel argument after the tx message is
// processed.
func (sm *SyncManager) QueueTx(tx *util.Tx, peer *peerpkg.Peer, done chan struct{}) {
	// Don't accept more transactions if we're shutting down.
	if atomic.LoadInt32(&sm.shutdown) != 0 {
		done <- struct{}{}
		return
	}

	sm.msgChan <- &txMsg{tx: tx, peer: peer, reply: done}
}

// QueueBlock adds the passed block message and peer to the block handling
// queue. Responds to the done channel argument after the block message is
// processed.
func (sm *SyncManager) QueueBlock(block *util.Block, peer *peerpkg.Peer, isDelayedBlock bool, done chan struct{}) {
	// Don't accept more blocks if we're shutting down.
	if atomic.LoadInt32(&sm.shutdown) != 0 {
		done <- struct{}{}
		return
	}

	sm.msgChan <- &blockMsg{block: block, peer: peer, isDelayedBlock: isDelayedBlock, reply: done}
}

// QueueInv adds the passed inv message and peer to the block handling queue.
func (sm *SyncManager) QueueInv(inv *wire.MsgInv, peer *peerpkg.Peer) {
	// No channel handling here because peers do not need to block on inv
	// messages.
	if atomic.LoadInt32(&sm.shutdown) != 0 {
		return
	}

	sm.msgChan <- &invMsg{inv: inv, peer: peer}
}

// QueueSelectedTipMsg adds the passed selected tip message and peer to the
// block handling queue. Responds to the done channel argument after it finished
// handling the message.
func (sm *SyncManager) QueueSelectedTipMsg(msg *wire.MsgSelectedTip, peer *peerpkg.Peer, done chan struct{}) {
	sm.msgChan <- &selectedTipMsg{
		selectedTipHash: msg.SelectedTipHash,
		peer:            peer,
		reply:           done,
	}
}

// DonePeer informs the blockmanager that a peer has disconnected.
func (sm *SyncManager) DonePeer(peer *peerpkg.Peer) {
	// Ignore if we are shutting down.
	if atomic.LoadInt32(&sm.shutdown) != 0 {
		return
	}

	sm.msgChan <- &donePeerMsg{peer: peer}
}

// RemoveFromSyncCandidates tells the blockmanager to remove a peer as
// a sync candidate.
func (sm *SyncManager) RemoveFromSyncCandidates(peer *peerpkg.Peer) {
	// Ignore if we are shutting down.
	if atomic.LoadInt32(&sm.shutdown) != 0 {
		return
	}

	sm.msgChan <- &removeFromSyncCandidatesMsg{peer: peer}
}

// Start begins the core block handler which processes block and inv messages.
func (sm *SyncManager) Start() {
	// Already started?
	if atomic.AddInt32(&sm.started, 1) != 1 {
		return
	}

	log.Trace("Starting sync manager")
	sm.wg.Add(1)
	spawn(sm.messageHandler)
}

// Stop gracefully shuts down the sync manager by stopping all asynchronous
// handlers and waiting for them to finish.
func (sm *SyncManager) Stop() error {
	if atomic.AddInt32(&sm.shutdown, 1) != 1 {
		log.Warnf("Sync manager is already in the process of " +
			"shutting down")
		return nil
	}

	log.Infof("Sync manager shutting down")
	close(sm.quit)
	sm.wg.Wait()
	return nil
}

// SyncPeerID returns the ID of the current sync peer, or 0 if there is none.
func (sm *SyncManager) SyncPeerID() int32 {
	reply := make(chan int32)
	sm.msgChan <- getSyncPeerMsg{reply: reply}
	return <-reply
}

// ProcessBlock makes use of ProcessBlock on an internal instance of a blockDAG.
func (sm *SyncManager) ProcessBlock(block *util.Block, flags blockdag.BehaviorFlags) (bool, error) {
	reply := make(chan processBlockResponse)
	sm.msgChan <- processBlockMsg{block: block, flags: flags, reply: reply}
	response := <-reply
	return response.isOrphan, response.err
}

// IsSynced returns whether or not the sync manager believes it is synced with
// the connected peers.
func (sm *SyncManager) IsSynced() bool {
	reply := make(chan bool)
	sm.msgChan <- isSyncedMsg{reply: reply}
	return <-reply
}

// isSynced checks if the node is synced enough based upon its worldview.
// This is used to determine if the node can support mining and requesting newly-mined blocks.
// To do that, first it checks if the selected tip timestamp is not older than maxTipAge. If that's the case, it means
// the node is synced since blocks' timestamps are not allowed to deviate too much into the future.
// If that's not the case it checks the rate it added new blocks to the DAG recently. If it's faster than
// blockRate * maxSyncRateDeviation it means the node is not synced, since when the node is synced it shouldn't add
// blocks to the DAG faster than the block rate.
func (sm *SyncManager) isSynced() bool {
	const maxTipAge = 5 * time.Minute
	isCloseToCurrentTime := sm.dag.Now().Sub(sm.dag.SelectedTipHeader().Timestamp) <= maxTipAge
	if isCloseToCurrentTime {
		return true
	}

	const maxSyncRateDeviation = 1.05
	return sm.dag.IsSyncRateBelowThreshold(maxSyncRateDeviation)
}

// Pause pauses the sync manager until the returned channel is closed.
//
// Note that while paused, all peer and block processing is halted. The
// message sender should avoid pausing the sync manager for long durations.
func (sm *SyncManager) Pause() chan<- struct{} {
	c := make(chan struct{})
	sm.msgChan <- pauseMsg{c}
	return c
}

// New constructs a new SyncManager. Use Start to begin processing asynchronous
// block, tx, and inv updates.
func New(config *Config) (*SyncManager, error) {
	sm := SyncManager{
		peerNotifier:    config.PeerNotifier,
		dag:             config.DAG,
		txMemPool:       config.TxMemPool,
		dagParams:       config.DAGParams,
		rejectedTxns:    make(map[daghash.TxID]struct{}),
		requestedTxns:   make(map[daghash.TxID]struct{}),
		requestedBlocks: make(map[daghash.Hash]struct{}),
		peerStates:      make(map[*peerpkg.Peer]*peerSyncState),
		progressLogger:  newBlockProgressLogger("Processed", log),
		msgChan:         make(chan interface{}, config.MaxPeers*3),
		quit:            make(chan struct{}),
	}

	sm.dag.Subscribe(sm.handleBlockDAGNotification)

	return &sm, nil
}<|MERGE_RESOLUTION|>--- conflicted
+++ resolved
@@ -431,20 +431,6 @@
 	sm.peerNotifier.AnnounceNewTransactions(acceptedTxs)
 }
 
-<<<<<<< HEAD
-// synced returns true if we believe we are synced with our peers, false if we
-// still have blocks to check
-//
-// We consider ourselves synced iff both of the following are true:
-// 1. there's no syncPeer, a.k.a. all connected peers are at the same tip
-// 2. the DAG considers itself synced - to prevent attacks where a peer sends an
-//    unknown tip but never lets us sync to it.
-func (sm *SyncManager) synced() bool {
-	return sm.syncPeer == nil && sm.dag.IsSynced()
-}
-
-=======
->>>>>>> 222477b3
 // restartSyncIfNeeded finds a new sync candidate if we're not expecting any
 // blocks from the current one.
 func (sm *SyncManager) restartSyncIfNeeded() {
@@ -780,11 +766,7 @@
 		log.Errorf("Failed to send invs from queue: %s", err)
 	}
 
-<<<<<<< HEAD
-	if haveUnknownInvBlock && !sm.synced() {
-=======
 	if haveUnknownInvBlock && !sm.isSyncing {
->>>>>>> 222477b3
 		// If one of the inv messages is an unknown block
 		// it is an indication that one of our peers has more
 		// up-to-date data than us.
@@ -1047,15 +1029,9 @@
 			}
 		})
 
-<<<<<<< HEAD
-		// Relay if we are synced and the block was not just now unorphaned.
-		// Otherwise peers that are synced should already know about it
-		if sm.synced() && !data.WasUnorphaned {
-=======
 		// Relay if we are current and the block was not just now unorphaned.
 		// Otherwise peers that are current should already know about it
 		if sm.isSynced() && !data.WasUnorphaned {
->>>>>>> 222477b3
 			iv := wire.NewInvVect(wire.InvTypeBlock, block.Hash())
 			sm.peerNotifier.RelayInventory(iv, block.MsgBlock().Header)
 		}
